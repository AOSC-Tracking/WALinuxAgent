--- conflicted
+++ resolved
@@ -64,24 +64,7 @@
         self.dhcp_handler = get_dhcp_handler()
         self.dhcp_handler.conf_routes()
         self.dhcp_warning_enabled = True
-<<<<<<< HEAD
-        self.archiver = StateArchiver(conf.get_lib_dir())
-        self._try_remove_legacy_firewall_rule = False
-
-        self._periodic_operations = [
-            PeriodicOperation("_remove_persistent_net_rules", self._remove_persistent_net_rules_period, conf.get_remove_persistent_net_rules_period()),
-            PeriodicOperation("_monitor_dhcp_client_restart", self._monitor_dhcp_client_restart, conf.get_monitor_dhcp_client_restart_period()),
-            PeriodicOperation("_cleanup_goal_state_history", self._cleanup_goal_state_history, conf.get_goal_state_history_cleanup_period())
-        ]
-        if conf.enable_firewall():
-            self._periodic_operations.append(PeriodicOperation("_enable_firewall", self._enable_firewall, conf.get_enable_firewall_period()))
-        if conf.get_root_device_scsi_timeout() is not None:
-            self._periodic_operations.append(PeriodicOperation("_set_root_device_scsi_timeout", self._set_root_device_scsi_timeout, conf.get_root_device_scsi_timeout_period()))
-        if conf.get_monitor_hostname():
-            self._periodic_operations.append(PeriodicOperation("_monitor_hostname", self._monitor_hostname_changes, conf.get_monitor_hostname_period()))
-=======
         self.dhcp_id_list = []
->>>>>>> 49dcf6d5
 
     def _operation(self):
         if len(self.dhcp_id_list) == 0:
@@ -134,26 +117,19 @@
         super(EnableFirewall, self).__init__(conf.get_enable_firewall_period())
         self._osutil = osutil
         self._protocol = protocol
-        self._reset_firewall_rules = False
+        self._try_remove_legacy_firewall_rule = False
 
     def _operation(self):
         # If the rules ever change we must reset all rules and start over again.
         #
         # There was a rule change at 2.2.26, which started dropping non-root traffic
         # to WireServer.  The previous rules allowed traffic.  Having both rules in
-<<<<<<< HEAD
         # place negated the fix in 2.2.26. Removing only the legacy rule and keeping other rules intact.
         #
         # We only try to remove the legacy firewall rule once on service start (irrespective of its exit code).
         if not self._try_remove_legacy_firewall_rule:
-            self.osutil.remove_legacy_firewall_rule(dst_ip=self._protocol.get_endpoint())
+            self._osutil.remove_legacy_firewall_rule(dst_ip=self._protocol.get_endpoint())
             self._try_remove_legacy_firewall_rule = True
-=======
-        # place negated the fix in 2.2.26.
-        if not self._reset_firewall_rules:
-            self._osutil.remove_firewall(dst_ip=self._protocol.get_endpoint(), uid=os.getuid())
-            self._reset_firewall_rules = True
->>>>>>> 49dcf6d5
 
         success = self._osutil.enable_firewall(dst_ip=self._protocol.get_endpoint(), uid=os.getuid())
 
