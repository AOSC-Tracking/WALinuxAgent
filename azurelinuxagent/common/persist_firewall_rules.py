#
# Copyright 2018 Microsoft Corporation
#
# Licensed under the Apache License, Version 2.0 (the "License");
# you may not use this file except in compliance with the License.
# You may obtain a copy of the License at
#
#     http://www.apache.org/licenses/LICENSE-2.0
#
# Unless required by applicable law or agreed to in writing, software
# distributed under the License is distributed on an "AS IS" BASIS,
# WITHOUT WARRANTIES OR CONDITIONS OF ANY KIND, either express or implied.
# See the License for the specific language governing permissions and
# limitations under the License.
#
# Requires Python 2.6+ and Openssl 1.0+
#
import os
import sys

from azurelinuxagent.common import logger
from azurelinuxagent.common.event import add_event, WALAEventOperation
from azurelinuxagent.common.future import ustr
from azurelinuxagent.common.osutil import get_osutil, systemd
from azurelinuxagent.common.utils import shellutil, fileutil
from azurelinuxagent.common.utils.networkutil import AddFirewallRules
from azurelinuxagent.common.utils.shellutil import CommandError


class PersistFirewallRulesHandler(object):

    __SERVICE_FILE_CONTENT = """
# This unit file was created by the Azure VM Agent.
# Do not edit.
[Unit]
Description=Setup network rules for WALinuxAgent 
Before=network-pre.target
Wants=network-pre.target
DefaultDependencies=no

[Service]
Type=oneshot
Environment="EGG={egg_path}" "DST_IP={wire_ip}" "UID={user_id}" "WAIT={wait}"
ExecStart={py_path} ${{EGG}} --setup-firewall --dst_ip=${{DST_IP}} --uid=${{UID}} ${{WAIT}}
RemainAfterExit=false

[Install]
WantedBy=network.target
"""

    __OVERRIDE_CONTENT = """
# This drop-in unit file was created by the Azure VM Agent.
# Do not edit.
[Service]
# The first line clears the old data, and the 2nd line overwrites it.
Environment=
Environment="EGG={egg_path}" "DST_IP={wire_ip}" "UID={user_id}" "WAIT={wait}"
"""

    _AGENT_NETWORK_SETUP_NAME_FORMAT = "{0}-network-setup.service"
    _DROP_IN_ENV_FILE_NAME = "10-environment.conf"

    _FIREWALLD_RUNNING_CMD = ["firewall-cmd", "--state"]

    @staticmethod
    def get_service_file_path():
        osutil = get_osutil()
        service_name = PersistFirewallRulesHandler._AGENT_NETWORK_SETUP_NAME_FORMAT.format(osutil.get_service_name())
        return os.path.join(osutil.get_systemd_unit_file_install_path(), service_name)

    def __init__(self, dst_ip, uid):
        """
        This class deals with ensuring that Firewall rules are persisted over system reboots.
        It tries to employ using Firewalld.service if present first as it already has provisions for persistent rules.
        If not, it then creates a new agent-network-setup.service file and copy it over to the osutil.get_systemd_unit_file_install_path() dynamically
        On top of it, on every service restart it ensures that the WireIP is overwritten and the new IP is blocked as well.
        """
        osutil = get_osutil()
        self._network_setup_service_name = self._AGENT_NETWORK_SETUP_NAME_FORMAT.format(osutil.get_service_name())
        self._is_systemd = systemd.is_systemd()
        self._systemd_file_path = osutil.get_systemd_unit_file_install_path()
        self._dst_ip = dst_ip
        self._uid = uid
        self._wait = osutil.get_firewall_will_wait()
        # The custom service will try to call the current agent executable to setup the firewall rules
        self._current_agent_executable_path = os.path.join(os.getcwd(), sys.argv[0])

    @staticmethod
    def _is_firewall_service_running():
        # Check if firewall-cmd can connect to the daemon
        # https://docs.fedoraproject.org/en-US/Fedora/19/html/Security_Guide/sec-Check_if_firewalld_is_running.html
        # Eg:    firewall-cmd --state
        #           >   running
        firewalld_state = PersistFirewallRulesHandler._FIREWALLD_RUNNING_CMD
        try:
            return shellutil.run_command(firewalld_state).rstrip() == "running"
        except Exception as error:
            logger.verbose("{0} command failed: {1}".format(' '.join(firewalld_state), ustr(error)))
        return False

    def setup(self):
        if not CGroupsApi.is_systemd():
            logger.warn("Did not detect Systemd, unable to set {0}".format(self._network_setup_service_name))
            return

        if self._is_firewall_service_running():
            logger.info("Firewalld.service present on the VM, setting up permanent rules on the VM")
            # In case of a failure, this would throw. In such a case, we don't need to try to setup our custom service
            # because on system reboot, all iptable rules are reset by firewalld.service so it would be a no-op.
            self._setup_permanent_firewalld_rules()
            return

        logger.info(
            "Firewalld service not running/unavailable, trying to set up {0}".format(self._network_setup_service_name))

<<<<<<< HEAD
=======
        if not systemd.is_systemd():
            raise Exception("Did not detect Systemd, unable to set {0}".format(self._network_setup_service_name))

>>>>>>> e62769e0
        self._setup_network_setup_service()

    def __verify_firewall_rules_enabled(self):
        # Check if firewall-rules have already been enabled
        # This function would also return False if the dest-ip is changed. So no need to check separately for that
        try:
            AddFirewallRules.check_firewalld_rule_applied(self._dst_ip, self._uid)
        except Exception as error:
            logger.verbose(
                "Check if Firewall rules already applied using firewalld.service failed: {0}".format(ustr(error)))
            return False

        return True

    def _setup_permanent_firewalld_rules(self):
        if self.__verify_firewall_rules_enabled():
            logger.info("Firewall rules already set. No change needed.")
            return

        logger.info("Firewall rules not added yet, adding them now using firewalld.service")
        # Add rules if not already set
        AddFirewallRules.add_firewalld_rules(self._dst_ip, self._uid)
        logger.info("Successfully added the firewall commands using firewalld.service")

    def __verify_network_setup_service_enabled(self):
        # Check if the custom service has already been enabled
        cmd = ["systemctl", "is-enabled", self._network_setup_service_name]
        try:
            return shellutil.run_command(cmd).rstrip() == "enabled"
        except CommandError as error:
            msg = "{0} not enabled. Command: {1}, ExitCode: {2}\nStdout: {3}\nStderr: {4}".format(
                self._network_setup_service_name, ' '.join(cmd), error.returncode, error.stdout, error.stderr)
        except Exception as error:
            msg = "Ran into error, {0} not enabled. Error: {1}".format(self._network_setup_service_name, ustr(error))

        logger.verbose(msg)
        return False

    def _setup_network_setup_service(self):
        if self.__verify_network_setup_service_enabled():
            logger.info("Service: {0} already enabled. No change needed.".format(self._network_setup_service_name))
            self.__log_network_setup_service_logs()

        else:
            logger.info("Service: {0} not enabled. Adding it now".format(self._network_setup_service_name))
            # Create unit file with default values
            self.__set_service_unit_file()
            logger.info("Successfully added and enabled the {0}".format(self._network_setup_service_name))

        # Even if service is enabled, we need to overwrite the drop-in file with the current IP in case it changed.
        # This is to handle the case where WireIP can change midway on service restarts.
        # Additionally, incase of auto-update this would also update the location of the new EGG file ensuring that
        # the service is always run from the most latest agent.
        self.__set_drop_in_file()

    def __set_drop_in_file(self):
        drop_in_file = os.path.join(self._systemd_file_path, "{0}.d".format(self._network_setup_service_name),
                                    self._DROP_IN_ENV_FILE_NAME)
        parent, _ = os.path.split(drop_in_file)
        try:
            if not os.path.exists(parent):
                fileutil.mkdir(parent, mode=0o755)
            fileutil.write_file(drop_in_file,
                                self.__OVERRIDE_CONTENT.format(egg_path=self._current_agent_executable_path,
                                                               wire_ip=self._dst_ip,
                                                               user_id=self._uid,
                                                               wait=self._wait))
            logger.info("Drop-in file {0} successfully updated".format(drop_in_file))
        except Exception:
            self.__remove_file_without_raising(drop_in_file)
            raise

    def __set_service_unit_file(self):
        service_unit_file = self.get_service_file_path()
        try:
            fileutil.write_file(service_unit_file,
                                self.__SERVICE_FILE_CONTENT.format(egg_path=self._current_agent_executable_path,
                                                                   wire_ip=self._dst_ip,
                                                                   user_id=self._uid,
                                                                   wait=self._wait,
                                                                   py_path=sys.executable))
            fileutil.chmod(service_unit_file, 0o644)

            # Finally enable the service. This is needed to ensure the service is started on system boot
            cmd = ["systemctl", "enable", self._network_setup_service_name]
            try:
                shellutil.run_command(cmd)
            except CommandError as error:
                msg = "Unable to enable service: {0}; deleting service file: {1}. Command: {2}, Exit-code: {3}.\nstdout: {4}\nstderr: {5}".format(
                    self._network_setup_service_name, service_unit_file, ' '.join(cmd), error.returncode, error.stdout,
                    error.stderr)
                raise Exception(msg)

        except Exception:
            self.__remove_file_without_raising(service_unit_file)
            raise

    @staticmethod
    def __remove_file_without_raising(file_path):
        if os.path.exists(file_path):
            try:
                os.remove(file_path)
            except Exception as error:
                logger.warn("Unable to delete file: {0}; Error: {1}".format(file_path, ustr(error)))

    def __verify_network_setup_service_failed(self):
        # Check if the agent-network-setup.service failed in its last run
        # Note:
        # The `systemctl is-failed <service>` command would return "failed" and ExitCode: 0 if the service was actually
        # in a failed state.
        # For the rest of the cases (eg: active, in-active, dead, etc) it would return the state and a non-0 ExitCode.
        cmd = ["systemctl", "is-failed", self._network_setup_service_name]
        try:
            return shellutil.run_command(cmd).rstrip() == "failed"
        except CommandError as error:
            msg = "{0} not in a failed state. Command: {1}, ExitCode: {2}\nStdout: {3}\nStderr: {4}".format(
                self._network_setup_service_name, ' '.join(cmd), error.returncode, error.stdout, error.stderr)
        except Exception as error:
            msg = "Ran into error, {0} not failed. Error: {1}".format(self._network_setup_service_name, ustr(error))

        logger.verbose(msg)
        return False

    def __log_network_setup_service_logs(self):
        # Get logs from journalctl - https://www.freedesktop.org/software/systemd/man/journalctl.html
        cmd = ["journalctl", "-u", self._network_setup_service_name, "-b"]
        service_failed = self.__verify_network_setup_service_failed()
        try:
            stdout = shellutil.run_command(cmd)
            msg = "Logs from the {0} since system boot:\n {1}".format(self._network_setup_service_name, stdout)
            logger.info(msg)
        except CommandError as error:
            msg = "Unable to fetch service logs, Command: {0} failed with ExitCode: {1}\nStdout: {2}\nStderr: {3}".format(
                ' '.join(cmd), error.returncode, error.stdout, error.stderr)
            logger.warn(msg)
        except Exception as error:
            msg = "Ran into unexpected error when getting logs for {0} service. Error: {1}".format(
                self._network_setup_service_name, ustr(error))
            logger.warn(msg)

        # Log service status and logs if we can fetch them from journalctl and send it to Kusto,
        # else just log the error of the failure of fetching logs
        add_event(
            op=WALAEventOperation.PersistFirewallRules,
            is_success=(not service_failed),
            message=msg,
            log_event=False)<|MERGE_RESOLUTION|>--- conflicted
+++ resolved
@@ -99,7 +99,7 @@
         return False
 
     def setup(self):
-        if not CGroupsApi.is_systemd():
+        if not systemd.is_systemd():
             logger.warn("Did not detect Systemd, unable to set {0}".format(self._network_setup_service_name))
             return
 
@@ -113,12 +113,9 @@
         logger.info(
             "Firewalld service not running/unavailable, trying to set up {0}".format(self._network_setup_service_name))
 
-<<<<<<< HEAD
-=======
         if not systemd.is_systemd():
             raise Exception("Did not detect Systemd, unable to set {0}".format(self._network_setup_service_name))
 
->>>>>>> e62769e0
         self._setup_network_setup_service()
 
     def __verify_firewall_rules_enabled(self):
