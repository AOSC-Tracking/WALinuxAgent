# Microsoft Azure Linux Agent
#
# Copyright 2018 Microsoft Corporation
#
# Licensed under the Apache License, Version 2.0 (the "License");
# you may not use this file except in compliance with the License.
# You may obtain a copy of the License at
#
#     http://www.apache.org/licenses/LICENSE-2.0
#
# Unless required by applicable law or agreed to in writing, software
# distributed under the License is distributed on an "AS IS" BASIS,
# WITHOUT WARRANTIES OR CONDITIONS OF ANY KIND, either express or implied.
# See the License for the specific language governing permissions and
# limitations under the License.
#
# Requires Python 2.6+ and Openssl 1.0+
#

"""
Module conf loads and parses configuration file
"""  # pylint: disable=W0105
import os
import os.path

from azurelinuxagent.common.utils.fileutil import read_file #pylint: disable=R0401
from azurelinuxagent.common.exception import AgentConfigError

DISABLE_AGENT_FILE = 'disable_agent'


class ConfigurationProvider(object):
    """
    Parse and store key:values in /etc/waagent.conf.
    """

    def __init__(self):
        self.values = dict()

    def load(self, content):
        if not content:
            raise AgentConfigError("Can't not parse empty configuration")
        for line in content.split('\n'):
            if not line.startswith("#") and "=" in line:
                parts = line.split('=', 1)
                if len(parts) < 2:
                    continue
                key = parts[0].strip()
                value = parts[1].split('#')[0].strip("\" ").strip()
                self.values[key] = value if value != "None" else None

    @staticmethod
    def _get_default(default):
        if hasattr(default, '__call__'):
            return default()
        return default

    def get(self, key, default_value):
        """
        Retrieves a string parameter by key and returns its value. If not found returns the default value,
        or if the default value is a callable returns the result of invoking the callable.
        """
        val = self.values.get(key)
        return val if val is not None else self._get_default(default_value)

    def get_switch(self, key, default_value):
        """
        Retrieves a switch parameter by key and returns its value as a boolean. If not found returns the default value,
        or if the default value is a callable returns the result of invoking the callable.
        """
        val = self.values.get(key)
        if val is not None and val.lower() == 'y':
            return True
        elif val is not None and val.lower() == 'n':
            return False
        return self._get_default(default_value)

    def get_int(self, key, default_value):
        """
        Retrieves an int parameter by key and returns its value. If not found returns the default value,
        or if the default value is a callable returns the result of invoking the callable.
        """
        try:
            return int(self.values.get(key))
        except TypeError:
            return self._get_default(default_value)
        except ValueError:
            return self._get_default(default_value)


__conf__ = ConfigurationProvider()


def load_conf_from_file(conf_file_path, conf=__conf__):
    """
    Load conf file from: conf_file_path
    """
    if os.path.isfile(conf_file_path) == False:
        raise AgentConfigError(("Missing configuration in {0}"
                                "").format(conf_file_path))
    try:
        content = read_file(conf_file_path)
        conf.load(content)
    except IOError as err:
        raise AgentConfigError(("Failed to load conf file:{0}, {1}"
                                "").format(conf_file_path, err))


__SWITCH_OPTIONS__ = {
    "OS.AllowHTTP": False,
    "OS.EnableFirewall": False,
    "OS.EnableFIPS": False,
    "OS.EnableRDMA": False,
    "OS.UpdateRdmaDriver": False,
    "OS.CheckRdmaDriver": False,
    "Logs.Verbose": False,
    "Logs.Console": True,
    "Logs.Collect": True,
    "Extensions.Enabled": True,
    "Provisioning.AllowResetSysUser": False,
    "Provisioning.RegenerateSshHostKeyPair": False,
    "Provisioning.DeleteRootPassword": False,
    "Provisioning.DecodeCustomData": False,
    "Provisioning.ExecuteCustomData": False,
    "Provisioning.MonitorHostName": False,
    "DetectScvmmEnv": False,
    "ResourceDisk.Format": False,
    "ResourceDisk.EnableSwap": False,
    "ResourceDisk.EnableSwapEncryption": False,
    "AutoUpdate.Enabled": True,
    "EnableOverProvisioning": True,
    #
    # "Debug" options are experimental and may be removed in later
    # versions of the Agent.
    #
    "Debug.CgroupLogMetrics": False,
    "Debug.CgroupDisableOnProcessCheckFailure": True,
    "Debug.CgroupDisableOnQuotaCheckFailure": True,
    "Debug.EnableFastTrack": True,
    "Debug.EnableGAVersioning": False
}


__STRING_OPTIONS__ = {
    "Lib.Dir": "/var/lib/waagent",
    "DVD.MountPoint": "/mnt/cdrom/secure",
    "Pid.File": "/var/run/waagent.pid",
    "Extension.LogDir": "/var/log/azure",
    "OS.OpensslPath": "/usr/bin/openssl",
    "OS.SshDir": "/etc/ssh",
    "OS.HomeDir": "/home",
    "OS.PasswordPath": "/etc/shadow",
    "OS.SudoersDir": "/etc/sudoers.d",
    "OS.RootDeviceScsiTimeout": None,
    "Provisioning.Agent": "auto",
    "Provisioning.SshHostKeyPairType": "rsa",
    "Provisioning.PasswordCryptId": "6",
    "HttpProxy.Host": None,
    "ResourceDisk.MountPoint": "/mnt/resource",
    "ResourceDisk.MountOptions": None,
    "ResourceDisk.Filesystem": "ext3",
    "AutoUpdate.GAFamily": "Prod",
    "Debug.CgroupMonitorExpiryTime": "2022-03-31",
    "Debug.CgroupMonitorExtensionName": "Microsoft.Azure.Monitor.AzureMonitorLinuxAgent",
}


__INTEGER_OPTIONS__ = {
    "Extensions.GoalStatePeriod": 6,
    "Extensions.InitialGoalStatePeriod": 6,
    "OS.EnableFirewallPeriod": 300,
    "OS.RemovePersistentNetRulesPeriod": 30,
    "OS.RootDeviceScsiTimeoutPeriod": 30,
    "OS.MonitorDhcpClientRestartPeriod": 30,
    "OS.SshClientAliveInterval": 180,
    "Provisioning.MonitorHostNamePeriod": 30,
    "Provisioning.PasswordCryptSaltLength": 10,
    "HttpProxy.Port": None,
    "ResourceDisk.SwapSizeMB": 0,
    "Autoupdate.Frequency": 3600,
    "Logs.CollectPeriod": 3600,
    #
    # "Debug" options are experimental and may be removed in later
    # versions of the Agent.
    #
    "Debug.CgroupCheckPeriod": 300,
    "Debug.AgentCpuQuota": 75,
    "Debug.AgentCpuThrottledTimeThreshold": 120,
    "Debug.EtpCollectionPeriod": 300,
    "Debug.AutoUpdateHotfixFrequency": 14400,
    "Debug.AutoUpdateNormalFrequency": 86400,
    "Debug.FirewallRulesLogPeriod": 86400
}


def get_configuration(conf=__conf__):
    options = {}
    for option in __SWITCH_OPTIONS__:
        options[option] = conf.get_switch(option, __SWITCH_OPTIONS__[option])

    for option in __STRING_OPTIONS__:
        options[option] = conf.get(option, __STRING_OPTIONS__[option])

    for option in __INTEGER_OPTIONS__:
        options[option] = conf.get_int(option, __INTEGER_OPTIONS__[option])

    return options


def get_default_value(option):
    if option in __STRING_OPTIONS__:
        return __STRING_OPTIONS__[option]
    raise ValueError("{0} is not a valid configuration parameter.".format(option))


def get_int_default_value(option):
    if option in __INTEGER_OPTIONS__:
        return int(__INTEGER_OPTIONS__[option])
    raise ValueError("{0} is not a valid configuration parameter.".format(option))


def get_switch_default_value(option):
    if option in __SWITCH_OPTIONS__:
        return __SWITCH_OPTIONS__[option]
    raise ValueError("{0} is not a valid configuration parameter.".format(option))


def enable_firewall(conf=__conf__):
    return conf.get_switch("OS.EnableFirewall", False)


def get_enable_firewall_period(conf=__conf__):
    return conf.get_int("OS.EnableFirewallPeriod", 300)


def get_remove_persistent_net_rules_period(conf=__conf__):
    return conf.get_int("OS.RemovePersistentNetRulesPeriod", 30)


def get_monitor_dhcp_client_restart_period(conf=__conf__):
    return conf.get_int("OS.MonitorDhcpClientRestartPeriod", 30)


def enable_rdma(conf=__conf__):
    return conf.get_switch("OS.EnableRDMA", False) or \
           conf.get_switch("OS.UpdateRdmaDriver", False) or \
           conf.get_switch("OS.CheckRdmaDriver", False)


def enable_rdma_update(conf=__conf__):
    return conf.get_switch("OS.UpdateRdmaDriver", False)


def enable_check_rdma_driver(conf=__conf__):
    return conf.get_switch("OS.CheckRdmaDriver", True)


def get_logs_verbose(conf=__conf__):
    return conf.get_switch("Logs.Verbose", False)


def get_logs_console(conf=__conf__):
    return conf.get_switch("Logs.Console", True)


def get_collect_logs(conf=__conf__):
    return conf.get_switch("Logs.Collect", True)


def get_collect_logs_period(conf=__conf__):
    return conf.get_int("Logs.CollectPeriod", 3600)


def get_lib_dir(conf=__conf__):
    return conf.get("Lib.Dir", "/var/lib/waagent")


def get_published_hostname(conf=__conf__):
    # Some applications rely on this file; do not remove this setting
    return os.path.join(get_lib_dir(conf), 'published_hostname')


def get_dvd_mount_point(conf=__conf__):
    return conf.get("DVD.MountPoint", "/mnt/cdrom/secure")


def get_agent_pid_file_path(conf=__conf__):
    return conf.get("Pid.File", "/var/run/waagent.pid")


def get_ext_log_dir(conf=__conf__):
    return conf.get("Extension.LogDir", "/var/log/azure")


def get_agent_log_file():
    return "/var/log/waagent.log"


def get_fips_enabled(conf=__conf__):
    return conf.get_switch("OS.EnableFIPS", False)


def get_openssl_cmd(conf=__conf__):
    return conf.get("OS.OpensslPath", "/usr/bin/openssl")


def get_ssh_client_alive_interval(conf=__conf__):
    return conf.get("OS.SshClientAliveInterval", 180)


def get_ssh_dir(conf=__conf__):
    return conf.get("OS.SshDir", "/etc/ssh")


def get_home_dir(conf=__conf__):
    return conf.get("OS.HomeDir", "/home")


def get_passwd_file_path(conf=__conf__):
    return conf.get("OS.PasswordPath", "/etc/shadow")


def get_sudoers_dir(conf=__conf__):
    return conf.get("OS.SudoersDir", "/etc/sudoers.d")


def get_sshd_conf_file_path(conf=__conf__):
    return os.path.join(get_ssh_dir(conf), "sshd_config")


def get_ssh_key_glob(conf=__conf__):
    return os.path.join(get_ssh_dir(conf), 'ssh_host_*key*')


def get_ssh_key_private_path(conf=__conf__):
    return os.path.join(get_ssh_dir(conf),
        'ssh_host_{0}_key'.format(get_ssh_host_keypair_type(conf))) 


def get_ssh_key_public_path(conf=__conf__):
    return os.path.join(get_ssh_dir(conf),
        'ssh_host_{0}_key.pub'.format(get_ssh_host_keypair_type(conf))) 


def get_root_device_scsi_timeout(conf=__conf__):
    return conf.get("OS.RootDeviceScsiTimeout", None)


def get_root_device_scsi_timeout_period(conf=__conf__):
    return conf.get_int("OS.RootDeviceScsiTimeoutPeriod", 30)


def get_ssh_host_keypair_type(conf=__conf__):
    keypair_type = conf.get("Provisioning.SshHostKeyPairType", "rsa")
    if keypair_type == "auto":
        '''
        auto generates all supported key types and returns the
        rsa thumbprint as the default.
        '''
        return "rsa"
    return keypair_type


def get_ssh_host_keypair_mode(conf=__conf__):
    return conf.get("Provisioning.SshHostKeyPairType", "rsa")


def get_extensions_enabled(conf=__conf__):
    return conf.get_switch("Extensions.Enabled", True)


def get_goal_state_period(conf=__conf__):
    return conf.get_int("Extensions.GoalStatePeriod", 6)


def get_initial_goal_state_period(conf=__conf__):
    return conf.get_int("Extensions.InitialGoalStatePeriod", default_value=lambda: get_goal_state_period(conf=conf))


def get_allow_reset_sys_user(conf=__conf__):
    return conf.get_switch("Provisioning.AllowResetSysUser", False)


def get_regenerate_ssh_host_key(conf=__conf__):
    return conf.get_switch("Provisioning.RegenerateSshHostKeyPair", False)


def get_delete_root_password(conf=__conf__):
    return conf.get_switch("Provisioning.DeleteRootPassword", False)


def get_decode_customdata(conf=__conf__):
    return conf.get_switch("Provisioning.DecodeCustomData", False)


def get_execute_customdata(conf=__conf__):
    return conf.get_switch("Provisioning.ExecuteCustomData", False)


def get_password_cryptid(conf=__conf__):
    return conf.get("Provisioning.PasswordCryptId", "6")


def get_provisioning_agent(conf=__conf__):
    return conf.get("Provisioning.Agent", "auto")


def get_provision_enabled(conf=__conf__):
    """
    Provisioning (as far as waagent is concerned) is enabled if either the
    agent is set to 'auto' or 'waagent'. This wraps logic that was introduced
    for flexible provisioning agent configuration and detection. The replaces
    the older bool setting to turn provisioning on or off.
    """

    return get_provisioning_agent(conf) in ("auto", "waagent")


def get_password_crypt_salt_len(conf=__conf__):
    return conf.get_int("Provisioning.PasswordCryptSaltLength", 10)


def get_monitor_hostname(conf=__conf__):
    return conf.get_switch("Provisioning.MonitorHostName", False)


def get_monitor_hostname_period(conf=__conf__):
    return conf.get_int("Provisioning.MonitorHostNamePeriod", 30)


def get_httpproxy_host(conf=__conf__):
    return conf.get("HttpProxy.Host", None)


def get_httpproxy_port(conf=__conf__):
    return conf.get_int("HttpProxy.Port", None)


def get_detect_scvmm_env(conf=__conf__):
    return conf.get_switch("DetectScvmmEnv", False)


def get_resourcedisk_format(conf=__conf__):
    return conf.get_switch("ResourceDisk.Format", False)


def get_resourcedisk_enable_swap(conf=__conf__):
    return conf.get_switch("ResourceDisk.EnableSwap", False)


def get_resourcedisk_enable_swap_encryption(conf=__conf__):
    return conf.get_switch("ResourceDisk.EnableSwapEncryption", False)


def get_resourcedisk_mountpoint(conf=__conf__):
    return conf.get("ResourceDisk.MountPoint", "/mnt/resource")


def get_resourcedisk_mountoptions(conf=__conf__):
    return conf.get("ResourceDisk.MountOptions", None)


def get_resourcedisk_filesystem(conf=__conf__):
    return conf.get("ResourceDisk.Filesystem", "ext3")


def get_resourcedisk_swap_size_mb(conf=__conf__):
    return conf.get_int("ResourceDisk.SwapSizeMB", 0)


def get_autoupdate_gafamily(conf=__conf__):
    return conf.get("AutoUpdate.GAFamily", "Prod")


def get_autoupdate_enabled(conf=__conf__):
    return conf.get_switch("AutoUpdate.Enabled", True)


def get_autoupdate_frequency(conf=__conf__):
    return conf.get_int("Autoupdate.Frequency", 3600)


def get_enable_overprovisioning(conf=__conf__):
    return conf.get_switch("EnableOverProvisioning", True)


def get_allow_http(conf=__conf__):
    return conf.get_switch("OS.AllowHTTP", False)


def get_disable_agent_file_path(conf=__conf__):
    return os.path.join(get_lib_dir(conf), DISABLE_AGENT_FILE)


def get_cgroups_enabled(conf=__conf__):
    return conf.get_switch("CGroups.Enabled", True)


def get_monitor_network_configuration_changes(conf=__conf__):
    return conf.get_switch("Monitor.NetworkConfigurationChanges", False)


def get_cgroup_check_period(conf=__conf__):
    """
    How often to perform checks on cgroups (are the processes in the cgroups as expected,
    has the agent exceeded its quota, etc)

    NOTE: This option is experimental and may be removed in later versions of the Agent.
    """
    return conf.get_int("Debug.CgroupCheckPeriod", 300)


def get_cgroup_log_metrics(conf=__conf__):
    """
    If True, resource usage metrics are written to the local log

    NOTE: This option is experimental and may be removed in later versions of the Agent.
    """
    return conf.get_switch("Debug.CgroupLogMetrics", False)


def get_cgroup_disable_on_process_check_failure(conf=__conf__):
    """
    If True, cgroups will be disabled if the process check fails

    NOTE: This option is experimental and may be removed in later versions of the Agent.
    """
    return conf.get_switch("Debug.CgroupDisableOnProcessCheckFailure", True)


def get_cgroup_disable_on_quota_check_failure(conf=__conf__):
    """
    If True, cgroups will be disabled if the CPU quota check fails

    NOTE: This option is experimental and may be removed in later versions of the Agent.
    """
    return conf.get_switch("Debug.CgroupDisableOnQuotaCheckFailure", True)


def get_agent_cpu_quota(conf=__conf__):
    """
    CPU quota for the agent as a percentage of 1 CPU (100% == 1 CPU)

    NOTE: This option is experimental and may be removed in later versions of the Agent.
    """
    return conf.get_int("Debug.AgentCpuQuota", 75)


def get_agent_cpu_throttled_time_threshold(conf=__conf__):
    """
<<<<<<< HEAD
    Throttled time threshold for agent cpu in seconds.

    NOTE: This option is experimental and may be removed in later versions of the Agent.
    """
    return conf.get_int("Debug.AgentCpuThrottledTimeThreshold", 120)


def get_cgroup_monitor_expiry_time(conf=__conf__):
    """
    cgroups monitoring for pilot extensions disabled after expiry time

    NOTE: This option is experimental and may be removed in later versions of the Agent.
    """
=======
    cgroups monitoring for pilot extensions disabled after expiry time

    NOTE: This option is experimental and may be removed in later versions of the Agent.
    """
>>>>>>> e4cba48b
    return conf.get("Debug.CgroupMonitorExpiryTime", "2022-03-31")

def get_cgroup_monitor_extension_name (conf=__conf__):
    """
    cgroups monitoring extension name

    NOTE: This option is experimental and may be removed in later versions of the Agent.
    """
    return conf.get("Debug.CgroupMonitorExtensionName", "Microsoft.Azure.Monitor.AzureMonitorLinuxAgent")


def get_enable_fast_track(conf=__conf__):
    """
    If True, the agent use FastTrack when retrieving goal states

    NOTE: This option is experimental and may be removed in later versions of the Agent.
    """
    return conf.get_switch("Debug.EnableFastTrack", True)


def get_etp_collection_period(conf=__conf__):
    """
    Determines the frequency to perform ETP collection on extensions telemetry events.
    NOTE: This option is experimental and may be removed in later versions of the Agent.
    """
    return conf.get_int("Debug.EtpCollectionPeriod", 300)


def get_hotfix_upgrade_frequency(conf=__conf__):
    """
    Determines the frequency to check for Hotfix upgrades (<Patch>.<Build> version changed in new upgrades).
    NOTE: This option is experimental and may be removed in later versions of the Agent.
    """
    return conf.get_int("Debug.AutoUpdateHotfixFrequency", 4 * 60 * 60)


def get_normal_upgrade_frequency(conf=__conf__):
    """
    Determines the frequency to check for Normal upgrades (<Major>.<Minor> version changed in new upgrades).
    NOTE: This option is experimental and may be removed in later versions of the Agent.
    """
    return conf.get_int("Debug.AutoUpdateNormalFrequency", 24 * 60 * 60)


def get_enable_ga_versioning(conf=__conf__):
    """
    If True, the agent uses GA Versioning for auto-updating the agent vs automatically auto-updating to the highest version.

    NOTE: This option is experimental and may be removed in later versions of the Agent.
    """
    return conf.get_switch("Debug.EnableGAVersioning", False)


def get_firewall_rules_log_period(conf=__conf__):
    """
    Determine the frequency to perform the periodic operation of logging firewall rules.

    NOTE: This option is experimental and may be removed in later versions of the Agent.
    """
    return conf.get_int("Debug.FirewallRulesLogPeriod", 86400)<|MERGE_RESOLUTION|>--- conflicted
+++ resolved
@@ -548,7 +548,6 @@
 
 def get_agent_cpu_throttled_time_threshold(conf=__conf__):
     """
-<<<<<<< HEAD
     Throttled time threshold for agent cpu in seconds.
 
     NOTE: This option is experimental and may be removed in later versions of the Agent.
@@ -562,12 +561,10 @@
 
     NOTE: This option is experimental and may be removed in later versions of the Agent.
     """
-=======
     cgroups monitoring for pilot extensions disabled after expiry time
 
     NOTE: This option is experimental and may be removed in later versions of the Agent.
     """
->>>>>>> e4cba48b
     return conf.get("Debug.CgroupMonitorExpiryTime", "2022-03-31")
 
 def get_cgroup_monitor_extension_name (conf=__conf__):
