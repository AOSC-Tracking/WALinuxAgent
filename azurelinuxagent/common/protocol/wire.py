# Microsoft Azure Linux Agent
#
# Copyright 2018 Microsoft Corporation
#
# Licensed under the Apache License, Version 2.0 (the "License");
# you may not use this file except in compliance with the License.
# You may obtain a copy of the License at
#
#     http://www.apache.org/licenses/LICENSE-2.0
#
# Unless required by applicable law or agreed to in writing, software
# distributed under the License is distributed on an "AS IS" BASIS,
# WITHOUT WARRANTIES OR CONDITIONS OF ANY KIND, either express or implied.
# See the License for the specific language governing permissions and
# limitations under the License.
#
# Requires Python 2.6+ and Openssl 1.0+

import json
import os
import random
import time
<<<<<<< HEAD
import traceback
import uuid
=======
>>>>>>> 6492ebd7
import xml.sax.saxutils as saxutils
from collections import defaultdict
from datetime import datetime, timedelta

import azurelinuxagent.common.conf as conf
import azurelinuxagent.common.logger as logger
import azurelinuxagent.common.utils.textutil as textutil
from azurelinuxagent.common.agent_supported_feature import get_agent_supported_features_list_for_crp
from azurelinuxagent.common.datacontract import validate_param
from azurelinuxagent.common.event import add_event, WALAEventOperation, report_event, \
    CollectOrReportEventDebugInfo, add_periodic
from azurelinuxagent.common.exception import ProtocolNotFoundError, \
    ResourceGoneError, ExtensionDownloadError, InvalidContainerError, ProtocolError, HttpError
from azurelinuxagent.common.future import httpclient, bytebuffer, ustr
from azurelinuxagent.common.protocol.extensions_goal_state import ExtensionsGoalState
from azurelinuxagent.common.protocol.goal_state import GoalState, TRANSPORT_CERT_FILE_NAME, TRANSPORT_PRV_FILE_NAME
from azurelinuxagent.common.protocol.hostplugin import HostPluginProtocol
from azurelinuxagent.common.protocol.restapi import DataContract, ExtHandlerPackage, \
    ExtHandlerPackageList, ExtHandlerVersionUri, ProvisionStatus, VMInfo, VMStatus
from azurelinuxagent.common.telemetryevent import GuestAgentExtensionEventsSchema
from azurelinuxagent.common.utils import fileutil, restutil
from azurelinuxagent.common.utils.archive import StateFlusher
from azurelinuxagent.common.utils.cryptutil import CryptUtil
from azurelinuxagent.common.utils.textutil import parse_doc, findall, find, \
    findtext, gettext, remove_bom, get_bytes_from_pem, parse_json
from azurelinuxagent.common.version import AGENT_NAME, CURRENT_VERSION

VERSION_INFO_URI = "http://{0}/?comp=versions"
HEALTH_REPORT_URI = "http://{0}/machine?comp=health"
ROLE_PROP_URI = "http://{0}/machine?comp=roleProperties"
TELEMETRY_URI = "http://{0}/machine?comp=telemetrydata"

WIRE_SERVER_ADDR_FILE_NAME = "WireServer"
INCARNATION_FILE_NAME = "Incarnation"
GOAL_STATE_FILE_NAME = "GoalState.{0}.xml"
VM_SETTINGS_FILE_NAME = "VmSettings.{0}.json"
HOSTING_ENV_FILE_NAME = "HostingEnvironmentConfig.xml"
SHARED_CONF_FILE_NAME = "SharedConfig.xml"
REMOTE_ACCESS_FILE_NAME = "RemoteAccess.{0}.xml"
EXT_CONF_FILE_NAME = "ExtensionsConfig.{0}.xml"
MANIFEST_FILE_NAME = "{0}.{1}.manifest.xml"

PROTOCOL_VERSION = "2012-11-30"
ENDPOINT_FINE_NAME = "WireServer"

SHORT_WAITING_INTERVAL = 1  # 1 second

MAX_EVENT_BUFFER_SIZE = 2 ** 16 - 2 ** 10


class UploadError(HttpError):
    pass


class WireProtocol(DataContract):
    def __init__(self, endpoint):
        if endpoint is None:
            raise ProtocolError("WireProtocol endpoint is None")
        self.client = WireClient(endpoint)

    def detect(self):
        self.client.check_wire_protocol_version()

        trans_prv_file = os.path.join(conf.get_lib_dir(),
                                      TRANSPORT_PRV_FILE_NAME)
        trans_cert_file = os.path.join(conf.get_lib_dir(),
                                       TRANSPORT_CERT_FILE_NAME)
        cryptutil = CryptUtil(conf.get_openssl_cmd())
        cryptutil.gen_transport_cert(trans_prv_file, trans_cert_file)

        # Set the initial goal state
        logger.info('Initializing goal state during protocol detection')
        self.client.update_goal_state(forced=True)

    def update_extensions_goal_state(self):
        self.client.update_extensions_goal_state()

    def update_goal_state(self):
        self.client.update_goal_state()

    def update_host_plugin_from_goal_state(self):
        self.client.update_host_plugin_from_goal_state()

    def get_endpoint(self):
        return self.client.get_endpoint()

    def get_vminfo(self):
        goal_state = self.client.get_goal_state()
        hosting_env = self.client.get_hosting_env()

        vminfo = VMInfo()
        vminfo.subscriptionId = None
        vminfo.vmName = hosting_env.vm_name
        vminfo.tenantName = hosting_env.deployment_name
        vminfo.roleName = hosting_env.role_name
        vminfo.roleInstanceName = goal_state.role_instance_id
        return vminfo

    def get_certs(self):
        certificates = self.client.get_certs()
        return certificates.cert_list

    def get_incarnation(self):
        return self.client.get_goal_state().incarnation

    def get_etag(self):
        return self.client.get_etag()

    def get_in_vm_gs_metadata(self):
        return self.client.get_ext_conf().in_vm_gs_metadata

    def get_required_features(self):
        return self.client.get_ext_conf().required_features

    def get_vmagent_manifests(self):
        goal_state = self.client.get_goal_state()
        ext_conf = self.client.get_ext_conf()
        return ext_conf.vmagent_manifests, goal_state.incarnation

    def get_vmagent_pkgs(self, vmagent_manifest):
        goal_state = self.client.get_goal_state()
        ga_manifest = self.client.fetch_gafamily_manifest(vmagent_manifest, goal_state)
        valid_pkg_list = ga_manifest.pkg_list
        return valid_pkg_list

    def get_ext_handlers(self):
        logger.verbose("Get extension handler config")
        goal_state = self.client.get_goal_state()
        ext_conf = self.client.get_ext_conf()
        # In wire protocol, incarnation is equivalent to ETag
        return ext_conf.ext_handlers, goal_state.incarnation

    def get_ext_handler_pkgs(self, ext_handler):
        logger.verbose("Get extension handler package")
        man = self.client.get_ext_manifest(ext_handler)
        return man.pkg_list

    def get_artifacts_profile(self):
        logger.verbose("Get In-VM Artifacts Profile")
        return self.client.get_artifacts_profile()

    def _download_ext_handler_pkg_through_host(self, uri, destination):
        host = self.client.get_host_plugin()
        uri, headers = host.get_artifact_request(uri, host.manifest_uri)
        success = self.client.stream(uri, destination, headers=headers, use_proxy=False, max_retry=1)
        return success

    def download_ext_handler_pkg(self, uri, destination, headers=None, use_proxy=True):  # pylint: disable=W0613
        direct_func = lambda: self.client.stream(uri, destination, headers=None, use_proxy=True, max_retry=1)
        # NOTE: the host_func may be called after refreshing the goal state, be careful about any goal state data
        # in the lambda.
        host_func = lambda: self._download_ext_handler_pkg_through_host(uri, destination)

        try:
            success = self.client.send_request_using_appropriate_channel(direct_func, host_func) is not None
        except Exception:
            success = False

        return success

    def report_provision_status(self, provision_status):
        validate_param("provision_status", provision_status, ProvisionStatus)

        if provision_status.status is not None:
            self.client.report_health(provision_status.status,
                                      provision_status.subStatus,
                                      provision_status.description)
        if provision_status.properties.certificateThumbprint is not None:
            thumbprint = provision_status.properties.certificateThumbprint
            self.client.report_role_prop(thumbprint)

    def report_vm_status(self, vm_status):
        validate_param("vm_status", vm_status, VMStatus)
        self.client.status_blob.set_vm_status(vm_status)
        self.client.upload_status_blob()

    def report_event(self, events_iterator):
        self.client.report_event(events_iterator)

    def upload_logs(self, logs):
        self.client.upload_logs(logs)

    def get_status_blob_data(self):
        return self.client.status_blob.data


def _build_role_properties(container_id, role_instance_id, thumbprint):
    xml = (u"<?xml version=\"1.0\" encoding=\"utf-8\"?>"
           u"<RoleProperties>"
           u"<Container>"
           u"<ContainerId>{0}</ContainerId>"
           u"<RoleInstances>"
           u"<RoleInstance>"
           u"<Id>{1}</Id>"
           u"<Properties>"
           u"<Property name=\"CertificateThumbprint\" value=\"{2}\" />"
           u"</Properties>"
           u"</RoleInstance>"
           u"</RoleInstances>"
           u"</Container>"
           u"</RoleProperties>"
           u"").format(container_id, role_instance_id, thumbprint)
    return xml


def _build_health_report(incarnation, container_id, role_instance_id,
                         status, substatus, description):
    # The max description that can be sent to WireServer is 4096 bytes.
    # Exceeding this max can result in a failure to report health.
    # To keep this simple, we will keep a 10% buffer and trim before
    # encoding the description.
    if description:
        max_chars_before_encoding = 3686
        len_before_trim = len(description)
        description = description[:max_chars_before_encoding]
        trimmed_char_count = len_before_trim - len(description)
        if trimmed_char_count > 0:
            logger.info(
                'Trimmed health report description by {0} characters'.format(
                    trimmed_char_count
                )
            )

        # Escape '&', '<' and '>'
        description = saxutils.escape(ustr(description))

    detail = u''
    if substatus is not None:
        substatus = saxutils.escape(ustr(substatus))
        detail = (u"<Details>"
                  u"<SubStatus>{0}</SubStatus>"
                  u"<Description>{1}</Description>"
                  u"</Details>").format(substatus, description)
    xml = (u"<?xml version=\"1.0\" encoding=\"utf-8\"?>"
           u"<Health "
           u"xmlns:xsi=\"http://www.w3.org/2001/XMLSchema-instance\""
           u" xmlns:xsd=\"http://www.w3.org/2001/XMLSchema\">"
           u"<GoalStateIncarnation>{0}</GoalStateIncarnation>"
           u"<Container>"
           u"<ContainerId>{1}</ContainerId>"
           u"<RoleInstanceList>"
           u"<Role>"
           u"<InstanceId>{2}</InstanceId>"
           u"<Health>"
           u"<State>{3}</State>"
           u"{4}"
           u"</Health>"
           u"</Role>"
           u"</RoleInstanceList>"
           u"</Container>"
           u"</Health>"
           u"").format(incarnation,
                       container_id,
                       role_instance_id,
                       status,
                       detail)
    return xml


def ga_status_to_guest_info(ga_status):
    """
    Convert VMStatus object to status blob format
    """
    v1_ga_guest_info = {
        "computerName": ga_status.hostname,
        "osName": ga_status.osname,
        "osVersion": ga_status.osversion,
        "version": ga_status.version,
    }
    return v1_ga_guest_info


def __get_formatted_msg_for_status_reporting(msg, lang="en-US"):
    return {
        'lang': lang,
        'message': msg
    }


def _get_utc_timestamp_for_status_reporting(time_format="%Y-%m-%dT%H:%M:%SZ", timestamp=None):
    timestamp = time.gmtime() if timestamp is None else timestamp
    return time.strftime(time_format, timestamp)


def ga_status_to_v1(ga_status):
    v1_ga_status = {
        "version": ga_status.version,
        "status": ga_status.status,
        "formattedMessage": __get_formatted_msg_for_status_reporting(ga_status.message)
    }
    return v1_ga_status


def ext_substatus_to_v1(sub_status_list):
    status_list = []
    for substatus in sub_status_list:
        status = {
            "name": substatus.name,
            "status": substatus.status,
            "code": substatus.code,
            "formattedMessage": __get_formatted_msg_for_status_reporting(substatus.message)
        }
        status_list.append(status)
    return status_list


def ext_status_to_v1(ext_status):
    if ext_status is None:
        return None
    timestamp = _get_utc_timestamp_for_status_reporting()
    v1_sub_status = ext_substatus_to_v1(ext_status.substatusList)
    v1_ext_status = {
        "status": {
            "name": ext_status.name,
            "configurationAppliedTime": ext_status.configurationAppliedTime,
            "operation": ext_status.operation,
            "status": ext_status.status,
            "code": ext_status.code,
            "formattedMessage": __get_formatted_msg_for_status_reporting(ext_status.message)
        },
        "version": 1.0,
        "timestampUTC": timestamp
    }
    if len(v1_sub_status) != 0:
        v1_ext_status['status']['substatus'] = v1_sub_status
    return v1_ext_status


def ext_handler_status_to_v1(ext_handler_status):
    v1_handler_status = {
        'handlerVersion': ext_handler_status.version,
        'handlerName': ext_handler_status.name,
        'status': ext_handler_status.status,
        'code': ext_handler_status.code,
        'useExactVersion': True
    }
    if ext_handler_status.message is not None:
        v1_handler_status["formattedMessage"] = __get_formatted_msg_for_status_reporting(ext_handler_status.message)

    v1_ext_status = ext_status_to_v1(ext_handler_status.extension_status)
    if ext_handler_status.extension_status is not None and v1_ext_status is not None:
        v1_handler_status["runtimeSettingsStatus"] = {
            'settingsStatus': v1_ext_status,
            'sequenceNumber': ext_handler_status.extension_status.sequenceNumber
        }

        # Add extension name if Handler supports MultiConfig
        if ext_handler_status.supports_multi_config:
            v1_handler_status["runtimeSettingsStatus"]["extensionName"] = ext_handler_status.extension_status.name

    return v1_handler_status


def vm_artifacts_aggregate_status_to_v1(vm_artifacts_aggregate_status):
    gs_aggregate_status = vm_artifacts_aggregate_status.goal_state_aggregate_status
    if gs_aggregate_status is None:
        return None

    v1_goal_state_aggregate_status = {
        "formattedMessage": __get_formatted_msg_for_status_reporting(gs_aggregate_status.message),
        "timestampUTC": _get_utc_timestamp_for_status_reporting(timestamp=gs_aggregate_status.processed_time),
        "inSvdSeqNo": gs_aggregate_status.in_svd_seq_no,
        "status": gs_aggregate_status.status,
        "code": gs_aggregate_status.code
    }

    v1_artifact_aggregate_status = {
        "goalStateAggregateStatus": v1_goal_state_aggregate_status
    }
    return v1_artifact_aggregate_status


def vm_status_to_v1(vm_status):
    timestamp = _get_utc_timestamp_for_status_reporting()

    v1_ga_guest_info = ga_status_to_guest_info(vm_status.vmAgent)
    v1_ga_status = ga_status_to_v1(vm_status.vmAgent)
    v1_vm_artifact_aggregate_status = vm_artifacts_aggregate_status_to_v1(
        vm_status.vmAgent.vm_artifacts_aggregate_status)
    v1_handler_status_list = []
    for handler_status in vm_status.vmAgent.extensionHandlers:
        v1_handler_status_list.append(ext_handler_status_to_v1(handler_status))

    v1_agg_status = {
        'guestAgentStatus': v1_ga_status,
        'handlerAggregateStatus': v1_handler_status_list
    }

    if v1_vm_artifact_aggregate_status is not None:
        v1_agg_status['vmArtifactsAggregateStatus'] = v1_vm_artifact_aggregate_status

    v1_vm_status = {
        'version': '1.1',
        'timestampUTC': timestamp,
        'aggregateStatus': v1_agg_status,
        'guestOSInfo': v1_ga_guest_info
    }

    supported_features = []
    for _, feature in get_agent_supported_features_list_for_crp().items():
        supported_features.append(
            {
                "Key": feature.name,
                "Value": feature.version
            }
        )
    if supported_features:
        v1_vm_status["supportedFeatures"] = supported_features

    return v1_vm_status


class StatusBlob(object):
    def __init__(self, client):
        self.vm_status = None
        self.client = client
        self.type = None
        self.data = None

    def set_vm_status(self, vm_status):
        validate_param("vmAgent", vm_status, VMStatus)
        self.vm_status = vm_status

    def to_json(self):
        report = vm_status_to_v1(self.vm_status)
        return json.dumps(report)

    __storage_version__ = "2014-02-14"

    def prepare(self, blob_type):
        logger.verbose("Prepare status blob")
        self.data = self.to_json()
        self.type = blob_type

    def upload(self, url):
        try:
            if not self.type in ["BlockBlob", "PageBlob"]:
                raise ProtocolError("Illegal blob type: {0}".format(self.type))

            if self.type == "BlockBlob":
                self.put_block_blob(url, self.data)
            else:
                self.put_page_blob(url, self.data)
            return True

        except Exception as e:
            logger.verbose("Initial status upload failed: {0}", e)

        return False

    def get_block_blob_headers(self, blob_size):
        return {
            "Content-Length": ustr(blob_size),
            "x-ms-blob-type": "BlockBlob",
            "x-ms-date": _get_utc_timestamp_for_status_reporting(),
            "x-ms-version": self.__class__.__storage_version__
        }

    def put_block_blob(self, url, data):
        logger.verbose("Put block blob")
        headers = self.get_block_blob_headers(len(data))
        resp = self.client.call_storage_service(restutil.http_put, url, data, headers)
        if resp.status != httpclient.CREATED:
            raise UploadError(
                "Failed to upload block blob: {0}".format(resp.status))

    def get_page_blob_create_headers(self, blob_size):
        return {
            "Content-Length": "0",
            "x-ms-blob-content-length": ustr(blob_size),
            "x-ms-blob-type": "PageBlob",
            "x-ms-date": _get_utc_timestamp_for_status_reporting(),
            "x-ms-version": self.__class__.__storage_version__
        }

    def get_page_blob_page_headers(self, start, end):
        return {
            "Content-Length": ustr(end - start),
            "x-ms-date": _get_utc_timestamp_for_status_reporting(),
            "x-ms-range": "bytes={0}-{1}".format(start, end - 1),
            "x-ms-page-write": "update",
            "x-ms-version": self.__class__.__storage_version__
        }

    def put_page_blob(self, url, data):
        logger.verbose("Put page blob")

        # Convert string into bytes and align to 512 bytes
        data = bytearray(data, encoding='utf-8')
        page_blob_size = int((len(data) + 511) / 512) * 512

        headers = self.get_page_blob_create_headers(page_blob_size)
        resp = self.client.call_storage_service(restutil.http_put, url, "", headers)
        if resp.status != httpclient.CREATED:
            raise UploadError(
                "Failed to clean up page blob: {0}".format(resp.status))

        if url.count("?") <= 0:
            url = "{0}?comp=page".format(url)
        else:
            url = "{0}&comp=page".format(url)

        logger.verbose("Upload page blob")
        page_max = 4 * 1024 * 1024  # Max page size: 4MB
        start = 0
        end = 0
        while end < len(data):
            end = min(len(data), start + page_max)
            content_size = end - start
            # Align to 512 bytes
            page_end = int((end + 511) / 512) * 512
            buf_size = page_end - start
            buf = bytearray(buf_size)
            buf[0: content_size] = data[start: end]
            headers = self.get_page_blob_page_headers(start, page_end)
            resp = self.client.call_storage_service(
                restutil.http_put,
                url,
                bytebuffer(buf),
                headers)
            if resp is None or resp.status != httpclient.CREATED:
                raise UploadError(
                    "Failed to upload page blob: {0}".format(resp.status))
            start = end


def event_param_to_v1(param):
    param_format = ustr('<Param Name="{0}" Value={1} T="{2}" />')
    param_type = type(param.value)
    attr_type = ""
    if param_type is int:
        attr_type = 'mt:uint64'
    elif param_type is str:
        attr_type = 'mt:wstr'
    elif ustr(param_type).count("'unicode'") > 0:
        attr_type = 'mt:wstr'
    elif param_type is bool:
        attr_type = 'mt:bool'
    elif param_type is float:
        attr_type = 'mt:float64'
    return param_format.format(param.name,
                               saxutils.quoteattr(ustr(param.value)),
                               attr_type)


def event_to_v1_encoded(event, encoding='utf-8'):
    params = ""
    for param in event.parameters:
        params += event_param_to_v1(param)
    event_str = ustr('<Event id="{0}"><![CDATA[{1}]]></Event>').format(event.eventId, params)
    return event_str.encode(encoding)


class WireClient(object):

    def __init__(self, endpoint):
        logger.info("Wire server endpoint:{0}", endpoint)
        self._endpoint = endpoint
        self._goal_state = None
        self._extensions_goal_state = None
        self._host_plugin = None
        self.status_blob = StatusBlob(self)
        self.goal_state_flusher = StateFlusher(conf.get_lib_dir())

    def get_endpoint(self):
        return self._endpoint

    def call_wireserver(self, http_req, *args, **kwargs):
        try:
            # Never use the HTTP proxy for wireserver
            kwargs['use_proxy'] = False
            resp = http_req(*args, **kwargs)

            if restutil.request_failed(resp):
                msg = "[Wireserver Failed] URI {0} ".format(args[0])
                if resp is not None:
                    msg += " [HTTP Failed] Status Code {0}".format(resp.status)
                raise ProtocolError(msg)

        # If the GoalState is stale, pass along the exception to the caller
        except ResourceGoneError:
            raise

        except Exception as e:
            raise ProtocolError("[Wireserver Exception] {0}".format(
                ustr(e)))

        return resp

    def decode_config(self, data):
        if data is None:
            return None
        data = remove_bom(data)
        xml_text = ustr(data, encoding='utf-8')
        return xml_text

    def fetch_config(self, uri, headers):
        resp = self.call_wireserver(restutil.http_get,
                                    uri,
                                    headers=headers)
        return self.decode_config(resp.read())

    def fetch_cache(self, local_file):
        if not os.path.isfile(local_file):
            raise ProtocolError("{0} is missing.".format(local_file))
        try:
            return fileutil.read_file(local_file)
        except IOError as e:
            raise ProtocolError("Failed to read cache: {0}".format(e))

    @staticmethod
    def _save_cache(data, file_name):
        try:
            file_path = os.path.join(conf.get_lib_dir(), file_name)
            fileutil.write_file(file_path, data)
        except IOError as e:
            fileutil.clean_ioerror(e, paths=[file_name])
            raise ProtocolError("Failed to write cache: {0}".format(e))

    @staticmethod
    def call_storage_service(http_req, *args, **kwargs):
        # Default to use the configured HTTP proxy
        if not 'use_proxy' in kwargs or kwargs['use_proxy'] is None:
            kwargs['use_proxy'] = True

        return http_req(*args, **kwargs)

    def fetch_manifest_through_host(self, uri):
        host = self.get_host_plugin()
        uri, headers = host.get_artifact_request(uri)
        response, _ = self.fetch(uri, headers, use_proxy=False, max_retry=1)
        return response

    def fetch_manifest(self, version_uris, timeout_in_minutes=5, timeout_in_ms=0):
        logger.verbose("Fetch manifest")
        version_uris_shuffled = version_uris
        random.shuffle(version_uris_shuffled)

        uris_tried = 0
        start_time = datetime.now()
        for version in version_uris_shuffled:

            if datetime.now() - start_time > timedelta(minutes=timeout_in_minutes, milliseconds=timeout_in_ms):
                logger.warn("Agent timed-out after {0} minutes while fetching extension manifests. {1}/{2} uris tried.",
                    timeout_in_minutes, uris_tried, len(version_uris))
                break

            # GA expects a location and failoverLocation in ExtensionsConfig, but
            # this is not always the case. See #1147.
            if version.uri is None:
                logger.verbose('The specified manifest URL is empty, ignored.')
                continue

            direct_func = lambda: self.fetch(version.uri, max_retry=1)[0]  # pylint: disable=W0640
            # NOTE: the host_func may be called after refreshing the goal state, be careful about any goal state data
            # in the lambda.
            host_func = lambda: self.fetch_manifest_through_host(version.uri)  # pylint: disable=W0640

            try:
                manifest = self.send_request_using_appropriate_channel(direct_func, host_func)
                if manifest is not None:
                    host = self.get_host_plugin()
                    host.update_manifest_uri(version.uri)
                    return manifest
            except Exception as error:
                logger.warn("Failed to fetch manifest from {0}. Error: {1}", version.uri, ustr(error))

            uris_tried += 1

        raise ExtensionDownloadError("Failed to fetch manifest from all sources")

    def stream(self, uri, destination, headers=None, use_proxy=None, max_retry=None):
        """
        max_retry indicates the maximum number of retries for the HTTP request; None indicates that the default value should be used
        """
        success = False
        logger.verbose("Fetch [{0}] with headers [{1}] to file [{2}]", uri, headers, destination)

        response = self._fetch_response(uri, headers, use_proxy,  max_retry=max_retry)
        if response is not None and not restutil.request_failed(response):
            chunk_size = 1024 * 1024  # 1MB buffer
            try:
                with open(destination, 'wb', chunk_size) as destination_fh:
                    complete = False
                    while not complete:
                        chunk = response.read(chunk_size)
                        destination_fh.write(chunk)
                        complete = len(chunk) < chunk_size
                success = True
            except Exception as error:
                logger.error('Error streaming {0} to {1}: {2}'.format(uri, destination, ustr(error)))

        return success

    def fetch(self, uri, headers=None, use_proxy=None, decode=True, max_retry=None, ok_codes=None):
        """
        max_retry indicates the maximum number of retries for the HTTP request; None indicates that the default value should be used

        Returns a tuple with the content and headers of the response. The headers are a list of (name, value) tuples.
        """
        logger.verbose("Fetch [{0}] with headers [{1}]", uri, headers)
        content = None
        response = self._fetch_response(uri, headers, use_proxy, max_retry=max_retry, ok_codes=ok_codes)
        if response is not None and not restutil.request_failed(response):
            response_content = response.read()
            content = self.decode_config(response_content) if decode else response_content
        return content, response.getheaders()

    def _fetch_response(self, uri, headers=None, use_proxy=None, max_retry=None, ok_codes=None):
        """
        max_retry indicates the maximum number of retries for the HTTP request; None indicates that the default value should be used
        """
        resp = None
        try:
            resp = self.call_storage_service(
                restutil.http_get,
                uri,
                headers=headers,
                use_proxy=use_proxy,
                max_retry=max_retry)

            host_plugin = self.get_host_plugin()

            if restutil.request_failed(resp, ok_codes=ok_codes):
                error_response = restutil.read_response_error(resp)
                msg = "Fetch failed from [{0}]: {1}".format(uri, error_response)
                logger.warn(msg)

                if host_plugin is not None:
                    host_plugin.report_fetch_health(uri,
                                                    is_healthy=not restutil.request_failed_at_hostplugin(resp),
                                                    source='WireClient',
                                                    response=error_response)
                raise ProtocolError(msg)
            else:
                if host_plugin is not None:
                    host_plugin.report_fetch_health(uri, source='WireClient')

        except (HttpError, ProtocolError, IOError) as error:
            msg = "Fetch failed: {0}".format(error)
            logger.warn(msg)
            report_event(op=WALAEventOperation.Download,
                            is_success=False,
                            message=msg,
                            log_event=False)

            if isinstance(error, (InvalidContainerError, ResourceGoneError)):
                # These are retryable errors that should force a goal state refresh in the host plugin
                raise

        return resp

    def update_host_plugin_from_goal_state(self):
        """
        Fetches a new goal state and updates the Container ID and Role Config Name of the host plugin client
        """
        goal_state = GoalState.fetch_goal_state(self)
        self._update_host_plugin(goal_state.container_id, goal_state.role_config_name)

    def update_goal_state(self, forced=False):
        """
        Updates the goal state if the incarnation changed or if 'forced' is True
        """
        try:
            if self._goal_state is None or forced:
                new_goal_state = GoalState.fetch_full_goal_state(self)
            else:
                new_goal_state = GoalState.fetch_full_goal_state_if_incarnation_different_than(self, self._goal_state.incarnation)

            if new_goal_state is not None:
                self._goal_state = new_goal_state
                if conf.get_fetch_vm_settings():
                    self.update_extensions_goal_state()
                self._save_goal_state()
                self._update_host_plugin(new_goal_state.container_id, new_goal_state.role_config_name)

        except Exception as exception:
            raise ProtocolError("Error fetching goal state: {0}".format(ustr(exception)))

    def update_extensions_goal_state(self):
        try:
            correlation_id = str(uuid.uuid4())
            url, headers = self.get_host_plugin().get_vm_settings_request(correlation_id)
            etag = self.get_etag()
            if etag is not None:
                headers['if-none-match'] = etag

            vm_settings, response_headers = self.fetch(url, headers, ok_codes=[httpclient.OK, httpclient.NOT_MODIFIED])

            # The response includes an etag if and only if the VM settings change.
            response_etag = None
            for h in response_headers:
                if h[0].lower() == 'etag':
                    response_etag = h[1]
                    break
            if response_etag is None:
                return

<<<<<<< HEAD
            self._extensions_goal_state = ExtensionsGoalState(response_etag, vm_settings)

        except Exception as exception:
            # TODO: report HostGAPlugin failure
            # TODO: raise ProtocolError instead of logging a warning
            logger.warn("Error fetching extension goal state (correlation id: {0}): {1}".format(correlation_id, ustr(exception)))
=======
            if self._last_try_update_goal_state_failed:
                self._last_try_update_goal_state_failed = False
                message = u"Retrieving the goal state recovered from previous errors"
                add_event(AGENT_NAME, op=WALAEventOperation.FetchGoalState, version=CURRENT_VERSION, is_success=True, message=message, log_event=False)
                logger.info(message)
        except Exception as e:
            if not self._last_try_update_goal_state_failed:
                self._last_try_update_goal_state_failed = True
                message = u"An error occurred while retrieving the goal state: {0}".format(ustr(e))
                add_event(AGENT_NAME, op=WALAEventOperation.FetchGoalState, version=CURRENT_VERSION, is_success=False, message=message, log_event=False)
                message = u"An error occurred while retrieving the goal state: {0}".format(textutil.format_exception(e))
                logger.warn(message)
            message = u"Attempts to retrieve the goal state are failing: {0}".format(ustr(e))
            logger.periodic_warn(logger.EVERY_SIX_HOURS, "[PERIODIC] {0}".format(message))
            return False
        return True
>>>>>>> 6492ebd7

    def _update_host_plugin(self, container_id, role_config_name):
        if self._host_plugin is not None:
            self._host_plugin.update_container_id(container_id)
            self._host_plugin.update_role_config_name(role_config_name)

    def _save_goal_state(self):
        try:
            self.goal_state_flusher.flush()
        except Exception as e:
            logger.warn("Failed to save the previous goal state to the history folder: {0}", ustr(e))

        try:
            def save_if_not_none(goal_state_property, file_name):
                if goal_state_property is not None and goal_state_property.xml_text is not None:
                    self._save_cache(goal_state_property.xml_text, file_name)

            # NOTE: Certificates are saved in Certificate.__init__
            self._save_cache(self._goal_state.incarnation, INCARNATION_FILE_NAME)
            save_if_not_none(self._goal_state, GOAL_STATE_FILE_NAME.format(self._goal_state.incarnation))
            save_if_not_none(self._goal_state.hosting_env, HOSTING_ENV_FILE_NAME)
            save_if_not_none(self._goal_state.shared_conf, SHARED_CONF_FILE_NAME)
            save_if_not_none(self._goal_state.remote_access, REMOTE_ACCESS_FILE_NAME.format(self._goal_state.incarnation))
            if self._goal_state.ext_conf is not None and self._goal_state.ext_conf.xml_text is not None:
                self._save_cache(self._goal_state.ext_conf.get_redacted_xml_text(), EXT_CONF_FILE_NAME.format(self._goal_state.incarnation))

            if self._extensions_goal_state is not None:
                self._save_cache(self._extensions_goal_state.get_redacted_vm_settings(), VM_SETTINGS_FILE_NAME.format(self._extensions_goal_state.etag))  # TODO: need to redact settings

        except Exception as e:
            logger.warn("Failed to save the goal state to disk: {0}", ustr(e))

    def _set_host_plugin(self, new_host_plugin):
        if new_host_plugin is None:
            logger.warn("Setting empty Host Plugin object!")
        self._host_plugin = new_host_plugin

    def get_etag(self):
        """
        Returns the Etag of the current ExtensionsGoalState, or None, if the goal state has not been retrieved.
        """
        if self._extensions_goal_state is None:
            return None
        return self._extensions_goal_state.etag

    def get_extensions_goal_state(self):
        if self._extensions_goal_state is None:
            raise ProtocolError("Trying to fetch the extensions goal state before initialization!")
        return self._extensions_goal_state

    def get_goal_state(self):
        if self._goal_state is None:
            raise ProtocolError("Trying to fetch goal state before initialization!")
        return self._goal_state

    def get_hosting_env(self):
        if self._goal_state is None:
            raise ProtocolError("Trying to fetch Hosting Environment before initialization!")
        return self._goal_state.hosting_env

    def get_shared_conf(self):
        if self._goal_state is None:
            raise ProtocolError("Trying to fetch Shared Conf before initialization!")
        return self._goal_state.shared_conf

    def get_certs(self):
        if self._goal_state is None:
            raise ProtocolError("Trying to fetch Certificates before initialization!")
        return self._goal_state.certs

    def get_ext_conf(self):
        if self._goal_state is None:
            raise ProtocolError("Trying to fetch Extension Conf before initialization!")
        return self._goal_state.ext_conf

    def get_ext_manifest(self, ext_handler):
        if self._goal_state is None:
            raise ProtocolError("Trying to fetch Extension Manifest before initialization!")

        try:
            xml_text = self.fetch_manifest(ext_handler.versionUris)
            self._save_cache(xml_text, MANIFEST_FILE_NAME.format(ext_handler.name, self.get_goal_state().incarnation))
            return ExtensionManifest(xml_text)
        except Exception as e:
            raise ExtensionDownloadError("Failed to retrieve extension manifest. Error: {0}".format(ustr(e)))

    def get_remote_access(self):
        if self._goal_state is None:
            raise ProtocolError("Trying to fetch Remote Access before initialization!")
        return self._goal_state.remote_access

    def fetch_gafamily_manifest(self, vmagent_manifest, goal_state):
        local_file = MANIFEST_FILE_NAME.format(vmagent_manifest.family, goal_state.incarnation)
        local_file = os.path.join(conf.get_lib_dir(), local_file)

        try:
            xml_text = self.fetch_manifest(vmagent_manifest.versionsManifestUris)
            fileutil.write_file(local_file, xml_text)
            return ExtensionManifest(xml_text)
        except Exception as e:
            raise ProtocolError("Failed to retrieve GAFamily manifest. Error: {0}".format(ustr(e)))

    def check_wire_protocol_version(self):
        uri = VERSION_INFO_URI.format(self.get_endpoint())
        version_info_xml = self.fetch_config(uri, None)
        version_info = VersionInfo(version_info_xml)

        preferred = version_info.get_preferred()
        if PROTOCOL_VERSION == preferred:
            logger.info("Wire protocol version:{0}", PROTOCOL_VERSION)
        elif PROTOCOL_VERSION in version_info.get_supported():
            logger.info("Wire protocol version:{0}", PROTOCOL_VERSION)
            logger.info("Server preferred version:{0}", preferred)
        else:
            error = ("Agent supported wire protocol version: {0} was not "
                     "advised by Fabric.").format(PROTOCOL_VERSION)
            raise ProtocolNotFoundError(error)

    def _call_hostplugin_with_container_check(self, host_func):
        """
        Calls host_func on host channel and accounts for stale resource (ResourceGoneError or InvalidContainerError).
        If stale, it refreshes the goal state and retries host_func.
        This method can throw, so the callers need to handle that.
        """
        try:
            ret = host_func()
            if ret in (None, False):
                raise Exception("Request failed using the host channel.")

            return ret
        except (ResourceGoneError, InvalidContainerError) as error:
            host_plugin = self.get_host_plugin()

            old_container_id, old_role_config_name = host_plugin.container_id, host_plugin.role_config_name
            msg = "[PERIODIC] Request failed with the current host plugin configuration. " \
                  "ContainerId: {0}, role config file: {1}. Fetching new goal state and retrying the call." \
                  "Error: {2}".format(old_container_id, old_role_config_name, ustr(error))
            logger.periodic_info(logger.EVERY_SIX_HOURS, msg)

            self.update_host_plugin_from_goal_state()

            new_container_id, new_role_config_name = host_plugin.container_id, host_plugin.role_config_name
            msg = "[PERIODIC] Host plugin reconfigured with new parameters. " \
                  "ContainerId: {0}, role config file: {1}.".format(new_container_id, new_role_config_name)
            logger.periodic_info(logger.EVERY_SIX_HOURS, msg)

            try:
                ret = host_func()

                if ret in (None, False):
                    raise Exception("Request failed using the host channel after goal state refresh.")

                msg = "[PERIODIC] Request succeeded using the host plugin channel after goal state refresh. " \
                      "ContainerId changed from {0} to {1}, " \
                      "role config file changed from {2} to {3}.".format(old_container_id, new_container_id,
                                                                         old_role_config_name, new_role_config_name)
                add_periodic(delta=logger.EVERY_SIX_HOURS,
                             name=AGENT_NAME,
                             version=CURRENT_VERSION,
                             op=WALAEventOperation.HostPlugin,
                             is_success=True,
                             message=msg,
                             log_event=True)
                return ret
            except (ResourceGoneError, InvalidContainerError) as error:
                msg = "[PERIODIC] Request failed using the host plugin channel after goal state refresh. " \
                      "ContainerId changed from {0} to {1}, role config file changed from {2} to {3}. " \
                      "Exception type: {4}.".format(old_container_id, new_container_id, old_role_config_name,
                                                    new_role_config_name, type(error).__name__)
                add_periodic(delta=logger.EVERY_SIX_HOURS,
                             name=AGENT_NAME,
                             version=CURRENT_VERSION,
                             op=WALAEventOperation.HostPlugin,
                             is_success=False,
                             message=msg,
                             log_event=True)
                raise

    def __send_request_using_host_channel(self, host_func):
        """
        Calls the host_func on host channel with retries for stale goal state and handles any exceptions, consistent with the caller for direct channel.
        At the time of writing, host_func internally calls either:
        1) WireClient.stream which returns a boolean, or
        2) WireClient.fetch which returns None or a HTTP response.
        This method returns either None (failure case where host_func returned None or False), True or an HTTP response.
        """
        ret = None
        try:
            ret = self._call_hostplugin_with_container_check(host_func)
        except Exception as error:
            logger.periodic_info(logger.EVERY_HOUR, "[PERIODIC] Request failed using the host channel. Error: {0}".format(ustr(error)))

        return ret

    @staticmethod
    def __send_request_using_direct_channel(direct_func):
        """
        Calls the direct_func on direct channel and handles any exceptions, consistent with the caller for host channel.
        At the time of writing, direct_func internally calls either:
        1) WireClient.stream which returns a boolean, or
        2) WireClient.fetch which returns None or a HTTP response.
        This method returns either None (failure case where direct_func returned None or False), True or an HTTP response.
        """
        ret = None
        try:
            ret = direct_func()

            if ret in (None, False):
                logger.periodic_info(logger.EVERY_HOUR, "[PERIODIC] Request failed using the direct channel.")
                return None
        except Exception as error:
            logger.periodic_info(logger.EVERY_HOUR, "[PERIODIC] Request failed using the direct channel. Error: {0}".format(ustr(error)))

        return ret

    def send_request_using_appropriate_channel(self, direct_func, host_func):
        """
        Determines which communication channel to use. By default, the primary channel is direct, host channel is secondary.
        We call the primary channel first and return on success. If primary fails, we try secondary. If secondary fails,
        we return and *don't* switch the default channel. If secondary succeeds, we change the default channel.
        This method doesn't raise since the calls to direct_func and host_func are already wrapped and handle any exceptions.
        Possible return values are manifest, artifacts profile, True or None.
        """
        direct_channel = lambda: self.__send_request_using_direct_channel(direct_func)
        host_channel = lambda: self.__send_request_using_host_channel(host_func)

        if HostPluginProtocol.is_default_channel:
            primary_channel, secondary_channel = host_channel, direct_channel
        else:
            primary_channel, secondary_channel = direct_channel, host_channel

        ret = primary_channel()
        if ret is not None:
            return ret

        ret = secondary_channel()
        if ret is not None:
            HostPluginProtocol.is_default_channel = not HostPluginProtocol.is_default_channel
            message = "Default channel changed to {0} channel.".format("HostGA" if HostPluginProtocol.is_default_channel else "direct")
            logger.info(message)
            add_event(AGENT_NAME, op=WALAEventOperation.DefaultChannelChange, version=CURRENT_VERSION, is_success=True, message=message, log_event=False)
        return ret

    def upload_status_blob(self):
        ext_conf = self.get_ext_conf()

        if ext_conf.status_upload_blob is None:
            # the status upload blob is in ExtensionsConfig so force a full goal state refresh
            self.update_goal_state(forced=True)  # FT: This will come from the ExtensionsGoalState
            ext_conf = self.get_ext_conf()

        if ext_conf.status_upload_blob is None:
            raise ProtocolNotFoundError("Status upload uri is missing")

        blob_type = ext_conf.status_upload_blob_type
        if blob_type not in ["BlockBlob", "PageBlob"]:
            blob_type = "BlockBlob"
            logger.verbose("Status Blob type is unspecified, assuming BlockBlob")

        try:
            self.status_blob.prepare(blob_type)
        except Exception as e:
            raise ProtocolError("Exception creating status blob: {0}".format(ustr(e)))

        # Swap the order of use for the HostPlugin vs. the "direct" route.
        # Prefer the use of HostPlugin. If HostPlugin fails fall back to the
        # direct route.
        #
        # The code previously preferred the "direct" route always, and only fell back
        # to the HostPlugin *if* there was an error. We would like to move to
        # the HostPlugin for all traffic, but this is a big change.  We would like
        # to see how this behaves at scale, and have a fallback should things go
        # wrong. This is why we try HostPlugin then direct.
        try:
            host = self.get_host_plugin()
            host.put_vm_status(self.status_blob, ext_conf.status_upload_blob, ext_conf.status_upload_blob_type)
            return
        except ResourceGoneError:
            # refresh the host plugin client and try again on the next iteration of the main loop
            self.update_host_plugin_from_goal_state()
            return
        except Exception as e:
            # for all other errors, fall back to direct
            msg = "Falling back to direct upload: {0}".format(ustr(e))
            self.report_status_event(msg, is_success=True)

        try:
            if self.status_blob.upload(ext_conf.status_upload_blob):
                return
        except Exception as e:
            msg = "Exception uploading status blob: {0}".format(ustr(e))
            self.report_status_event(msg, is_success=False)

        raise ProtocolError("Failed to upload status blob via either channel")

    def report_role_prop(self, thumbprint):
        goal_state = self.get_goal_state()
        role_prop = _build_role_properties(goal_state.container_id,
                                           goal_state.role_instance_id,
                                           thumbprint)
        role_prop = role_prop.encode("utf-8")
        role_prop_uri = ROLE_PROP_URI.format(self.get_endpoint())
        headers = self.get_header_for_xml_content()
        try:
            resp = self.call_wireserver(restutil.http_post,
                                        role_prop_uri,
                                        role_prop,
                                        headers=headers)
        except HttpError as e:
            raise ProtocolError((u"Failed to send role properties: "
                                 u"{0}").format(e))
        if resp.status != httpclient.ACCEPTED:
            raise ProtocolError((u"Failed to send role properties: "
                                 u",{0}: {1}").format(resp.status,
                                                      resp.read()))

    def report_health(self, status, substatus, description):
        goal_state = self.get_goal_state()
        health_report = _build_health_report(goal_state.incarnation,
                                             goal_state.container_id,
                                             goal_state.role_instance_id,
                                             status,
                                             substatus,
                                             description)
        health_report = health_report.encode("utf-8")
        health_report_uri = HEALTH_REPORT_URI.format(self.get_endpoint())
        headers = self.get_header_for_xml_content()
        try:
            # 30 retries with 10s sleep gives ~5min for wireserver updates;
            # this is retried 3 times with 15s sleep before throwing a
            # ProtocolError, for a total of ~15min.
            resp = self.call_wireserver(restutil.http_post,
                                        health_report_uri,
                                        health_report,
                                        headers=headers,
                                        max_retry=30,
                                        retry_delay=15)
        except HttpError as e:
            raise ProtocolError((u"Failed to send provision status: "
                                 u"{0}").format(e))
        if restutil.request_failed(resp):
            raise ProtocolError((u"Failed to send provision status: "
                                 u",{0}: {1}").format(resp.status,
                                                      resp.read()))

    def send_encoded_event(self, provider_id, event_str, encoding='utf8'):
        uri = TELEMETRY_URI.format(self.get_endpoint())
        data_format_header = ustr('<?xml version="1.0"?><TelemetryData version="1.0"><Provider id="{0}">').format(
            provider_id).encode(encoding)
        data_format_footer = ustr('</Provider></TelemetryData>').encode(encoding)
        # Event string should already be encoded by the time it gets here, to avoid double encoding,
        # dividing it into parts.
        data = data_format_header + event_str + data_format_footer
        try:
            header = self.get_header_for_xml_content()
            # NOTE: The call to wireserver requests utf-8 encoding in the headers, but the body should not
            #       be encoded: some nodes in the telemetry pipeline do not support utf-8 encoding.
            resp = self.call_wireserver(restutil.http_post, uri, data, header)
        except HttpError as e:
            raise ProtocolError("Failed to send events:{0}".format(e))

        if restutil.request_failed(resp):
            logger.verbose(resp.read())
            raise ProtocolError(
                "Failed to send events:{0}".format(resp.status))

    def report_event(self, events_iterator):
        buf = {}
        debug_info = CollectOrReportEventDebugInfo(operation=CollectOrReportEventDebugInfo.OP_REPORT)
        events_per_provider = defaultdict(int)

        def _send_event(provider_id, debug_info):
            try:
                self.send_encoded_event(provider_id, buf[provider_id])
            except UnicodeError as uni_error:
                debug_info.update_unicode_error(uni_error)
            except Exception as error:
                debug_info.update_op_error(error)

        # Group events by providerId
        for event in events_iterator:
            try:
                if event.providerId not in buf:
                    buf[event.providerId] = b""
                event_str = event_to_v1_encoded(event)

                if len(event_str) >= MAX_EVENT_BUFFER_SIZE:
                    # Ignore single events that are too large to send out
                    details_of_event = [ustr(x.name) + ":" + ustr(x.value) for x in event.parameters if x.name in
                                        [GuestAgentExtensionEventsSchema.Name, GuestAgentExtensionEventsSchema.Version,
                                         GuestAgentExtensionEventsSchema.Operation,
                                         GuestAgentExtensionEventsSchema.OperationSuccess]]
                    logger.periodic_warn(logger.EVERY_HALF_HOUR,
                                         "Single event too large: {0}, with the length: {1} more than the limit({2})"
                                         .format(str(details_of_event), len(event_str), MAX_EVENT_BUFFER_SIZE))
                    continue

                # If buffer is full, send out the events in buffer and reset buffer
                if len(buf[event.providerId] + event_str) >= MAX_EVENT_BUFFER_SIZE:
                    logger.verbose("No of events this request = {0}".format(events_per_provider[event.providerId]))
                    _send_event(event.providerId, debug_info)
                    buf[event.providerId] = b""
                    events_per_provider[event.providerId] = 0

                # Add encoded events to the buffer
                buf[event.providerId] = buf[event.providerId] + event_str
                events_per_provider[event.providerId] += 1

            except Exception as error:
                logger.warn("Unexpected error when generating Events:{0}", textutil.format_exception(error))

        # Send out all events left in buffer.
        for provider_id in list(buf.keys()):
            if buf[provider_id]:
                logger.verbose("No of events this request = {0}".format(events_per_provider[provider_id]))
                _send_event(provider_id, debug_info)

        debug_info.report_debug_info()

    def report_status_event(self, message, is_success):
        report_event(op=WALAEventOperation.ReportStatus,
                     is_success=is_success,
                     message=message,
                     log_event=not is_success)

    def get_header(self):
        return {
            "x-ms-agent-name": "WALinuxAgent",
            "x-ms-version": PROTOCOL_VERSION
        }

    def get_header_for_xml_content(self):
        return {
            "x-ms-agent-name": "WALinuxAgent",
            "x-ms-version": PROTOCOL_VERSION,
            "Content-Type": "text/xml;charset=utf-8"
        }

    def get_header_for_cert(self):
        trans_cert_file = os.path.join(conf.get_lib_dir(),
                                       TRANSPORT_CERT_FILE_NAME)
        content = self.fetch_cache(trans_cert_file)
        cert = get_bytes_from_pem(content)
        return {
            "x-ms-agent-name": "WALinuxAgent",
            "x-ms-version": PROTOCOL_VERSION,
            "x-ms-cipher-name": "DES_EDE3_CBC",
            "x-ms-guest-agent-public-x509-cert": cert
        }

    def get_host_plugin(self):
        if self._host_plugin is None:
            goal_state = GoalState.fetch_goal_state(self)
            self._set_host_plugin(HostPluginProtocol(self.get_endpoint(),
                                                     goal_state.container_id,
                                                     goal_state.role_config_name))
        return self._host_plugin

    def has_artifacts_profile_blob(self):
        ext_conf = self.get_ext_conf()
        return ext_conf and not \
            textutil.is_str_none_or_whitespace(ext_conf.artifacts_profile_blob)

    def get_artifacts_profile_through_host(self, blob):
        host = self.get_host_plugin()
        uri, headers = host.get_artifact_request(blob)
        profile, _ = self.fetch(uri, headers, use_proxy=False)
        return profile

    def get_artifacts_profile(self):
        artifacts_profile = None

        if self.has_artifacts_profile_blob():
            blob = self.get_ext_conf().artifacts_profile_blob
            direct_func = lambda: self.fetch(blob)[0]
            # NOTE: the host_func may be called after refreshing the goal state, be careful about any goal state data
            # in the lambda.
            host_func = lambda: self.get_artifacts_profile_through_host(blob)

            logger.verbose("Retrieving the artifacts profile")

            try:
                profile = self.send_request_using_appropriate_channel(direct_func, host_func)
                if profile is None:
                    logger.warn("Failed to fetch artifacts profile from blob {0}", blob)
                    return None
            except Exception as error:
                logger.warn("Exception retrieving artifacts profile from blob {0}. Error: {1}".format(blob, ustr(error)))
                return None

            if not textutil.is_str_empty(profile):
                logger.verbose("Artifacts profile downloaded")
                try:
                    artifacts_profile = InVMArtifactsProfile(profile)
                except Exception:
                    logger.warn("Could not parse artifacts profile blob")
                    msg = "Content: [{0}]".format(profile)
                    logger.verbose(msg)

                    report_event(op=WALAEventOperation.ArtifactsProfileBlob,
                                 is_success=False,
                                 message=msg,
                                 log_event=False)

        return artifacts_profile

    def upload_logs(self, content):
        host_func = lambda: self._upload_logs_through_host(content)
        return self._call_hostplugin_with_container_check(host_func)

    def _upload_logs_through_host(self, content):
        host = self.get_host_plugin()
        return host.put_vm_log(content)


class VersionInfo(object):
    def __init__(self, xml_text):
        """
        Query endpoint server for wire protocol version.
        Fail if our desired protocol version is not seen.
        """
        logger.verbose("Load Version.xml")
        self.parse(xml_text)

    def parse(self, xml_text):
        xml_doc = parse_doc(xml_text)
        preferred = find(xml_doc, "Preferred")
        self.preferred = findtext(preferred, "Version")
        logger.info("Fabric preferred wire protocol version:{0}",
                    self.preferred)

        self.supported = []
        supported = find(xml_doc, "Supported")
        supported_version = findall(supported, "Version")
        for node in supported_version:
            version = gettext(node)
            logger.verbose("Fabric supported wire protocol version:{0}",
                           version)
            self.supported.append(version)

    def get_preferred(self):
        return self.preferred

    def get_supported(self):
        return self.supported


class ExtensionManifest(object): 
    def __init__(self, xml_text):
        if xml_text is None:
            raise ValueError("ExtensionManifest is None")
        logger.verbose("Load ExtensionManifest.xml")
        self.pkg_list = ExtHandlerPackageList()
        self._parse(xml_text)

    def _parse(self, xml_text):
        xml_doc = parse_doc(xml_text)
        self._handle_packages(findall(find(xml_doc,
                                           "Plugins"),
                                      "Plugin"),
                              False)
        self._handle_packages(findall(find(xml_doc,
                                           "InternalPlugins"),
                                      "Plugin"),
                              True)

    def _handle_packages(self, packages, isinternal):
        for package in packages:
            version = findtext(package, "Version")

            disallow_major_upgrade = findtext(package,
                                              "DisallowMajorVersionUpgrade")
            if disallow_major_upgrade is None:
                disallow_major_upgrade = ''
            disallow_major_upgrade = disallow_major_upgrade.lower() == "true"

            uris = find(package, "Uris")
            uri_list = findall(uris, "Uri")
            uri_list = [gettext(x) for x in uri_list]
            pkg = ExtHandlerPackage()
            pkg.version = version
            pkg.disallow_major_upgrade = disallow_major_upgrade
            for uri in uri_list:
                pkg_uri = ExtHandlerVersionUri()
                pkg_uri.uri = uri
                pkg.uris.append(pkg_uri)

            pkg.isinternal = isinternal
            self.pkg_list.versions.append(pkg)


# Do not extend this class
class InVMArtifactsProfile(object):
    """
    deserialized json string of InVMArtifactsProfile.
    It is expected to contain the following fields:
    * inVMArtifactsProfileBlobSeqNo
    * profileId (optional)
    * onHold (optional)
    * certificateThumbprint (optional)
    * encryptedHealthChecks (optional)
    * encryptedApplicationProfile (optional)
    """

    def __init__(self, artifacts_profile):
        if not textutil.is_str_empty(artifacts_profile):
            self.__dict__.update(parse_json(artifacts_profile))

    def is_on_hold(self):
        # hasattr() is not available in Python 2.6
        if 'onHold' in self.__dict__:
            return str(self.onHold).lower() == 'true'  # pylint: disable=E1101
        return False<|MERGE_RESOLUTION|>--- conflicted
+++ resolved
@@ -20,11 +20,7 @@
 import os
 import random
 import time
-<<<<<<< HEAD
-import traceback
 import uuid
-=======
->>>>>>> 6492ebd7
 import xml.sax.saxutils as saxutils
 from collections import defaultdict
 from datetime import datetime, timedelta
@@ -823,31 +819,12 @@
             if response_etag is None:
                 return
 
-<<<<<<< HEAD
             self._extensions_goal_state = ExtensionsGoalState(response_etag, vm_settings)
 
         except Exception as exception:
             # TODO: report HostGAPlugin failure
             # TODO: raise ProtocolError instead of logging a warning
             logger.warn("Error fetching extension goal state (correlation id: {0}): {1}".format(correlation_id, ustr(exception)))
-=======
-            if self._last_try_update_goal_state_failed:
-                self._last_try_update_goal_state_failed = False
-                message = u"Retrieving the goal state recovered from previous errors"
-                add_event(AGENT_NAME, op=WALAEventOperation.FetchGoalState, version=CURRENT_VERSION, is_success=True, message=message, log_event=False)
-                logger.info(message)
-        except Exception as e:
-            if not self._last_try_update_goal_state_failed:
-                self._last_try_update_goal_state_failed = True
-                message = u"An error occurred while retrieving the goal state: {0}".format(ustr(e))
-                add_event(AGENT_NAME, op=WALAEventOperation.FetchGoalState, version=CURRENT_VERSION, is_success=False, message=message, log_event=False)
-                message = u"An error occurred while retrieving the goal state: {0}".format(textutil.format_exception(e))
-                logger.warn(message)
-            message = u"Attempts to retrieve the goal state are failing: {0}".format(ustr(e))
-            logger.periodic_warn(logger.EVERY_SIX_HOURS, "[PERIODIC] {0}".format(message))
-            return False
-        return True
->>>>>>> 6492ebd7
 
     def _update_host_plugin(self, container_id, role_config_name):
         if self._host_plugin is not None:
